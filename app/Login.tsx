import { useNavigation } from "@react-navigation/native";
import { SplashScreen, useRouter } from "expo-router";
import { signInWithEmailAndPassword } from "firebase/auth";
import React, { useState } from "react";
import {
  Alert,
  Image,
  StyleSheet,
  Text,
  TouchableOpacity,
  View,
} from "react-native";
import { Button, TextInput } from "react-native-paper";
import { auth } from "../config/firebase";

SplashScreen.preventAutoHideAsync();

<<<<<<< HEAD
const firebaseConfig = {
  apiKey: "AIzaSyCIwWpgUl9kYuPE9dMvozZ7WD54yv8ibbY",
  authDomain: "saferoute-758ad.firebaseapp.com",
  projectId: "saferoute-758ad",
  storageBucket: "saferoute-758ad.firebasestorage.app",
  messagingSenderId: "954471065861",
  appId: "1:954471065861:web:43794a2de01b0ea9bb6f6c",
  measurementId: "G-CCL0QZZM11",
};

const app = initializeApp(firebaseConfig);
const auth = getAuth(app);

=======
>>>>>>> 133dd010
const theme = {
  colors: {
    primary: "#f661abff",
    secondary: "#cd43d2ff",
    backgroundOverlay: "rgba(232, 138, 219, 1)",
    cardBackground: "#FFFFFF",
  },
};

const LoginScreen = () => {
  const router = useRouter();
  const navigation = useNavigation();
  const [email, setEmail] = useState({ value: "", error: "" });
  const [password, setPassword] = useState({ value: "", error: "" });
  const [loading, setLoading] = useState(false);

  const onLoginPressed = async () => {
    if (!email.value) {
      setEmail({ ...email, error: "Email is required" });
      return;
    }
    if (!password.value) {
      setPassword({ ...password, error: "Password is required" });
      return;
    }

    setLoading(true);
    try {
      const userCredential = await signInWithEmailAndPassword(
        auth,
        email.value,
        password.value
      );
      const user = userCredential.user;
      Alert.alert("Login Successful", `Welcome back, ${user.email}!`);
      router.push("/Home");
    } catch (error) {
      const errorMessage = (error as Error).message;
      Alert.alert("Login Failed", errorMessage);
    } finally {
      setLoading(false);
    }
  };

  return (
    <View style={[styles.background, { backgroundColor: "#FFE6F2" }]}>
      <View style={styles.overlay}>
        <View style={styles.card}>
          <Image
            source={require("../assets/images/Verify.png")}
            style={styles.logo}
            resizeMode="contain"
          />

          <Text style={styles.header}>Welcome Back!</Text>
          <TextInput
            style={styles.input}
            label="Email"
            value={email.value}
            onChangeText={(text) => setEmail({ value: text, error: "" })}
            autoCapitalize="none"
            keyboardType="email-address"
            placeholder="Email"
            error={!!email.error}
          />
          {email.error ? (
            <Text style={styles.errorText}>{email.error}</Text>
          ) : null}

          <TextInput
            style={styles.input}
            label="Password"
            value={password.value}
            onChangeText={(text) => setPassword({ value: text, error: "" })}
            secureTextEntry
            placeholder="Password"
            error={!!password.error}
          />
          {password.error ? (
            <Text style={styles.errorText}>{password.error}</Text>
          ) : null}

          {/* <View style={styles.forgotPassword}>
            <TouchableOpacity
              onPress={() => router.push("/ResetPasswordScreen")}
            >
              <Text style={styles.forgot}>Forgot your password?</Text>
            </TouchableOpacity>
          </View> */}

          <Button
            mode="contained"
            onPress={onLoginPressed}
            loading={loading}
            disabled={loading}
            style={styles.button}
            contentStyle={{ backgroundColor: theme.colors.primary }}
          >
            {loading ? "Logging In..." : "Next"}
          </Button>

          <View style={styles.row}>
            <Text>You do not have an account yet? </Text>
            <TouchableOpacity onPress={() => router.push("/Signup")}>
              <Text style={styles.link}>Create!</Text>
            </TouchableOpacity>
          </View>
        </View>
      </View>
    </View>
  );
};

const styles = StyleSheet.create({
  background: {
    flex: 1,
    width: "100%",
    height: "100%",
  },
  overlay: {
    flex: 1,
    justifyContent: "center",
    alignItems: "center",
  },
  card: {
    backgroundColor: theme.colors.cardBackground,
    padding: 20,
    borderRadius: 12,
    width: "80%",
    alignItems: "center",
    shadowColor: "#000",
    shadowOffset: { width: 0, height: 2 },
    shadowOpacity: 0.25,
    shadowRadius: 3.84,
    elevation: 5,
  },
  logo: {
    width: 250,
    height: 150,
    marginBottom: 16,
  },
  header: {
    fontSize: 24,
    color: theme.colors.primary,
    fontWeight: "bold",
    marginBottom: 16,
  },
  input: {
    width: "100%",
    marginBottom: 10,
    backgroundColor: theme.colors.backgroundOverlay,
  },
  forgotPassword: {
    width: "100%",
    alignItems: "flex-end",
    marginBottom: 10,
  },
  row: {
    flexDirection: "row",
    marginTop: 10,
  },
  forgot: {
    fontSize: 13,
  },
  link: {
    fontWeight: "bold",
    color: theme.colors.primary,
  },
  button: {
    marginTop: 10,
    width: "100%",
    color: theme.colors.primary,
  },
  errorText: {
    color: "red",
    fontSize: 12,
    marginBottom: 5,
  },
});

export default LoginScreen;<|MERGE_RESOLUTION|>--- conflicted
+++ resolved
@@ -15,22 +15,6 @@
 
 SplashScreen.preventAutoHideAsync();
 
-<<<<<<< HEAD
-const firebaseConfig = {
-  apiKey: "AIzaSyCIwWpgUl9kYuPE9dMvozZ7WD54yv8ibbY",
-  authDomain: "saferoute-758ad.firebaseapp.com",
-  projectId: "saferoute-758ad",
-  storageBucket: "saferoute-758ad.firebasestorage.app",
-  messagingSenderId: "954471065861",
-  appId: "1:954471065861:web:43794a2de01b0ea9bb6f6c",
-  measurementId: "G-CCL0QZZM11",
-};
-
-const app = initializeApp(firebaseConfig);
-const auth = getAuth(app);
-
-=======
->>>>>>> 133dd010
 const theme = {
   colors: {
     primary: "#f661abff",
