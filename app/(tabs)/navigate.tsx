--- conflicted
+++ resolved
@@ -1,18 +1,15 @@
-<<<<<<< HEAD
 // SafeMaps.js (Main Application Component - formerly App.js)
 import { useNavigation, useRoute } from "@react-navigation/native";
-=======
->>>>>>> 86e10b35
 import Constants from "expo-constants";
 import * as Location from "expo-location";
 import React, { useCallback, useEffect, useRef, useState } from "react";
 import {
-    Alert,
-    Animated,
-    Dimensions,
-    SafeAreaView,
-    StatusBar,
-    Text,
+  Alert,
+  Animated,
+  Dimensions,
+  SafeAreaView,
+  StatusBar,
+  Text,
 } from "react-native";
 
 import BottomSheet from "../../components/maps/BottomSheet";
@@ -67,7 +64,6 @@
 }
 
 const SafeMaps = () => {
-<<<<<<< HEAD
   // Get route parameters
   const route = useRoute();
   const navigation = useNavigation();
@@ -78,17 +74,14 @@
   const [mapRegion, setMapRegion] = useState(null); // To control map's visible region
   const mapRef = useRef(null);
   const [currentRegionName, setCurrentRegionName] = useState(null); // Stores current city/region name (kept for potential future use)
-=======
-  const [location, setLocation] = useState<Location.LocationObject | null>(null);
-  const [mapRegion, setMapRegion] = useState<any>(null);
-  const mapRef = useRef<any>(null);
-  const [currentRegionName, setCurrentRegionName] = useState<string | null>(null);
->>>>>>> 86e10b35
-
+
+  // State for search functionality
   const [searchQuery, setSearchQuery] = useState("");
   const [searchResults, setSearchResults] = useState<SearchResult[]>([]);
   const [showSearchResults, setShowSearchResults] = useState(false);
-  const [selectedLocation, setSelectedLocation] = useState<SearchResult | null>(null);
+  const [selectedLocation, setSelectedLocation] = useState<SearchResult | null>(
+    null
+  );
 
   const [routeCoordinates, setRouteCoordinates] = useState<Coordinate[]>([]);
   const [routeInfo, setRouteInfo] = useState<RouteInfo | null>(null);
@@ -105,7 +98,6 @@
   const [showReviewModal, setShowReviewModal] = useState(false);
   const [reviewLocation, setReviewLocation] = useState(null);
 
-<<<<<<< HEAD
   // State for long press instruction visibility
   const [showLongPressInstruction, setShowLongPressInstruction] =
     useState(false);
@@ -120,11 +112,6 @@
   const [showNearestPlaceModal, setShowNearestPlaceModal] = useState(false);
 
   // Animation for bottom sheet
-=======
-  const [showLongPressInstruction, setShowLongPressInstruction] =
-    useState(false);
-
->>>>>>> 86e10b35
   const bottomSheetAnim = useRef(new Animated.Value(0)).current;
   const [showBottomSheet, setShowBottomSheet] = useState(false);
 
@@ -160,7 +147,6 @@
     }
   }, [location]);
 
-<<<<<<< HEAD
   // Effect to trigger nearby search based on route params
   useEffect(() => {
     if (location && (showPoliceStations || showHospitals)) {
@@ -197,8 +183,6 @@
    * Fetches the current device location and requests permissions.
    * Also performs reverse geocoding to get current city/region name.
    */
-=======
->>>>>>> 86e10b35
   const getCurrentLocation = async () => {
     try {
       let { status } = await Location.requestForegroundPermissionsAsync();
@@ -330,7 +314,13 @@
   };
 
   const submitSafetyReview = useCallback(
-    (latitude: number, longitude: number, rating: number, comment: string, category: string) => {
+    (
+      latitude: number,
+      longitude: number,
+      rating: number,
+      comment: string,
+      category: string
+    ) => {
       const newReview = {
         id: Date.now(),
         latitude,
@@ -374,10 +364,7 @@
       return;
     }
 
-<<<<<<< HEAD
     // Hide instruction when search starts
-=======
->>>>>>> 86e10b35
     setShowLongPressInstruction(false);
 
     if (!GOOGLE_PLACES_API_KEY) {
@@ -512,7 +499,10 @@
    * @param {object} destination - {latitude, longitude}
    * @returns {number} Distance in kilometers.
    */
-  const calculateDistance = (origin: Coordinate, destination: Coordinate): number => {
+  const calculateDistance = (
+    origin: Coordinate,
+    destination: Coordinate
+  ): number => {
     const R = 6371; // Earth's radius in km
     const deg2rad = (deg: number) => deg * (Math.PI / 180);
 
@@ -648,7 +638,10 @@
    * @param {object} destination - {latitude, longitude}
    * @returns {Array<object>} Sorted array of route objects with safety analysis.
    */
-  const getMultipleGoogleRoutes = async (origin: Coordinate, destination: Coordinate) => {
+  const getMultipleGoogleRoutes = async (
+    origin: Coordinate,
+    destination: Coordinate
+  ) => {
     const API_KEY =
       process.env.EXPO_PUBLIC_GOOGLE_DIRECTIONS_API_KEY ||
       Constants.expoConfig?.extra?.googleDirectionsApiKey ||
@@ -1082,6 +1075,7 @@
           searchResults={searchResults}
           showSearchResults={showSearchResults}
           onSearch={searchPlaces}
+          onSearch={searchPlaces}
           onSelectResult={selectSearchResult}
           onClearSearch={() => {
             setSearchQuery("");
